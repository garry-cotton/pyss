[build-system]
requires      = ["setuptools>=61.0.0", "wheel"]
build-backend = "setuptools.build_meta"

[project]
name = "pyspi"
<<<<<<< HEAD
<<<<<<< HEAD
<<<<<<< HEAD
version = "0.5.0"
=======
=======
>>>>>>> 6168c27 (Change project name and python requires in setup and toml files)
=======
>>>>>>> 8f297ca2
version = "0.4.2"
>>>>>>> 6168c27 (Change project name and python requires in setup and toml files)
authors = [
    { name ="Oliver M. Cliff", email="oliver.m.cliff@gmail.com"},
]
maintainers = [
    {name = "Joshua B. Moore"},
    {email = "joshua.moore@sydney.edu.au"},
]
description = "Library for pairwise analysis of time series data."
readme = "README.md"
license = {text = "GNU General Public License v3 (GPLv3)"}
requires-python = ">=3.8,<3.10"
classifiers = [
    "Programming Language :: Python",
    "Programming Language :: Python :: 3",
    "Development Status :: 1 - Planning",
    "Operating System :: POSIX :: Linux",
    "Intended Audience :: Science/Research",
    "Environment :: Console",
    "Environment :: Other Environment",
    "Topic :: Scientific/Engineering :: Physics",
    "Topic :: Scientific/Engineering :: Bio-Informatics",
    "Topic :: Scientific/Engineering :: Information Analysis",
    "Topic :: Scientific/Engineering :: Medical Science Apps.",
]
dynamic = ["dependencies", "optional-dependencies"]

[project.urls]
Homepage = "https://github.com/DynamicsAndNeuralSystems/pyspi"
Documentation = "https://time-series-features.gitbook.io/pyspi/"<|MERGE_RESOLUTION|>--- conflicted
+++ resolved
@@ -4,17 +4,7 @@
 
 [project]
 name = "pyspi"
-<<<<<<< HEAD
-<<<<<<< HEAD
-<<<<<<< HEAD
-version = "0.5.0"
-=======
-=======
->>>>>>> 6168c27 (Change project name and python requires in setup and toml files)
-=======
->>>>>>> 8f297ca2
 version = "0.4.2"
->>>>>>> 6168c27 (Change project name and python requires in setup and toml files)
 authors = [
     { name ="Oliver M. Cliff", email="oliver.m.cliff@gmail.com"},
 ]
